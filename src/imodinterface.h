/*
Mod Organizer shared UI functionality

Copyright (C) 2012 Sebastian Herbord. All rights reserved.

This library is free software; you can redistribute it and/or
modify it under the terms of the GNU Lesser General Public
License as published by the Free Software Foundation; either
version 3 of the License, or (at your option) any later version.

This library is distributed in the hope that it will be useful,
but WITHOUT ANY WARRANTY; without even the implied warranty of
MERCHANTABILITY or FITNESS FOR A PARTICULAR PURPOSE.  See the GNU
Lesser General Public License for more details.

You should have received a copy of the GNU Lesser General Public
License along with this library; if not, write to the Free Software
Foundation, Inc., 51 Franklin Street, Fifth Floor, Boston, MA  02110-1301  USA
*/


#ifndef IMODINTERFACE_H
#define IMODINTERFACE_H

class QString;
class QStringList;
<<<<<<< HEAD
=======

>>>>>>> 0913d4c3

namespace MOBase {

class VersionInfo;

class IModInterface
{
public:

  virtual ~IModInterface() {}

  /**
   * @return name of the mod
   */
  virtual QString name() const = 0;

  /**
   * @return absolute path to the mod to be used in file system operations
   */
  virtual QString absolutePath() const = 0;

  /**
   * @brief set/change the version of this mod
   * @param version new version of the mod
   */
  virtual void setVersion(const VersionInfo &version) = 0;

  /**
   * @brief sets the installation file for this mod
   * @param fileName archive file name
   */
  virtual void setInstallationFile(const QString &fileName) = 0;

  /**
   * @brief set/change the latest known version of this mod
   * @param version newest known version of the mod
   */
  virtual void setNewestVersion(const VersionInfo &version) = 0;

  /**
   * @brief set endorsement state of the mod
   * @param endorsed new endorsement state
   */
  virtual void setIsEndorsed(bool endorsed) = 0;

  /**
   * @brief sets the mod id on nexus for this mod
   * @param the new id to set
   */
  virtual void setNexusID(int nexusID) = 0;

  /**
   * @brief sets the category id from a nexus category id. Conversion to MO id happens internally
   * @param categoryID the nexus category id
   * @note if a mapping is not possible, the category is set to the default value
   */
  virtual void addNexusCategory(int categoryID) = 0;

  /**
   * @brief assign a category to the mod. If the named category doesn't exist it is created
   * @param categoryName name of the new category
   */
  virtual void addCategory(const QString &categoryName) = 0;

  /**
   * @brief unassign a category from this mod.
   * @param categoryName name of the category to be removed
   * @return true if the category was removed successfully, false if no such category was assigned
   */
  virtual bool removeCategory(const QString &categoryName) = 0;

  /**
   * @return list of categories assigned to this mod
   */
  virtual QStringList categories() = 0;

  /**
   * @brief set the name of this mod
   *
   * set the name of this mod. This will also update the name of the
   * directory that contains this mod
   *
   * @param name new name of the mod
   * @return true on success, false if the new name can't be used (i.e. because the new
   *         directory name wouldn't be valid)
   **/
  virtual bool setName(const QString &name) = 0;

  /**
   * @brief delete the mod from the disc. This does not update the global ModInfo structure or indices
   * @return true on success
   */
  virtual bool remove() = 0;

};


} // namespace MOBase

#endif // IMODINTERFACE_H
<|MERGE_RESOLUTION|>--- conflicted
+++ resolved
@@ -1,130 +1,127 @@
-/*
-Mod Organizer shared UI functionality
-
-Copyright (C) 2012 Sebastian Herbord. All rights reserved.
-
-This library is free software; you can redistribute it and/or
-modify it under the terms of the GNU Lesser General Public
-License as published by the Free Software Foundation; either
-version 3 of the License, or (at your option) any later version.
-
-This library is distributed in the hope that it will be useful,
-but WITHOUT ANY WARRANTY; without even the implied warranty of
-MERCHANTABILITY or FITNESS FOR A PARTICULAR PURPOSE.  See the GNU
-Lesser General Public License for more details.
-
-You should have received a copy of the GNU Lesser General Public
-License along with this library; if not, write to the Free Software
-Foundation, Inc., 51 Franklin Street, Fifth Floor, Boston, MA  02110-1301  USA
-*/
-
-
-#ifndef IMODINTERFACE_H
-#define IMODINTERFACE_H
-
-class QString;
-class QStringList;
-<<<<<<< HEAD
-=======
-
->>>>>>> 0913d4c3
-
-namespace MOBase {
-
-class VersionInfo;
-
-class IModInterface
-{
-public:
-
-  virtual ~IModInterface() {}
-
-  /**
-   * @return name of the mod
-   */
-  virtual QString name() const = 0;
-
-  /**
-   * @return absolute path to the mod to be used in file system operations
-   */
-  virtual QString absolutePath() const = 0;
-
-  /**
-   * @brief set/change the version of this mod
-   * @param version new version of the mod
-   */
-  virtual void setVersion(const VersionInfo &version) = 0;
-
-  /**
-   * @brief sets the installation file for this mod
-   * @param fileName archive file name
-   */
-  virtual void setInstallationFile(const QString &fileName) = 0;
-
-  /**
-   * @brief set/change the latest known version of this mod
-   * @param version newest known version of the mod
-   */
-  virtual void setNewestVersion(const VersionInfo &version) = 0;
-
-  /**
-   * @brief set endorsement state of the mod
-   * @param endorsed new endorsement state
-   */
-  virtual void setIsEndorsed(bool endorsed) = 0;
-
-  /**
-   * @brief sets the mod id on nexus for this mod
-   * @param the new id to set
-   */
-  virtual void setNexusID(int nexusID) = 0;
-
-  /**
-   * @brief sets the category id from a nexus category id. Conversion to MO id happens internally
-   * @param categoryID the nexus category id
-   * @note if a mapping is not possible, the category is set to the default value
-   */
-  virtual void addNexusCategory(int categoryID) = 0;
-
-  /**
-   * @brief assign a category to the mod. If the named category doesn't exist it is created
-   * @param categoryName name of the new category
-   */
-  virtual void addCategory(const QString &categoryName) = 0;
-
-  /**
-   * @brief unassign a category from this mod.
-   * @param categoryName name of the category to be removed
-   * @return true if the category was removed successfully, false if no such category was assigned
-   */
-  virtual bool removeCategory(const QString &categoryName) = 0;
-
-  /**
-   * @return list of categories assigned to this mod
-   */
-  virtual QStringList categories() = 0;
-
-  /**
-   * @brief set the name of this mod
-   *
-   * set the name of this mod. This will also update the name of the
-   * directory that contains this mod
-   *
-   * @param name new name of the mod
-   * @return true on success, false if the new name can't be used (i.e. because the new
-   *         directory name wouldn't be valid)
-   **/
-  virtual bool setName(const QString &name) = 0;
-
-  /**
-   * @brief delete the mod from the disc. This does not update the global ModInfo structure or indices
-   * @return true on success
-   */
-  virtual bool remove() = 0;
-
-};
-
-
-} // namespace MOBase
-
-#endif // IMODINTERFACE_H
+/*
+Mod Organizer shared UI functionality
+
+Copyright (C) 2012 Sebastian Herbord. All rights reserved.
+
+This library is free software; you can redistribute it and/or
+modify it under the terms of the GNU Lesser General Public
+License as published by the Free Software Foundation; either
+version 3 of the License, or (at your option) any later version.
+
+This library is distributed in the hope that it will be useful,
+but WITHOUT ANY WARRANTY; without even the implied warranty of
+MERCHANTABILITY or FITNESS FOR A PARTICULAR PURPOSE.  See the GNU
+Lesser General Public License for more details.
+
+You should have received a copy of the GNU Lesser General Public
+License along with this library; if not, write to the Free Software
+Foundation, Inc., 51 Franklin Street, Fifth Floor, Boston, MA  02110-1301  USA
+*/
+
+
+#ifndef IMODINTERFACE_H
+#define IMODINTERFACE_H
+
+class QString;
+class QStringList;
+
+
+namespace MOBase {
+
+class VersionInfo;
+
+class IModInterface
+{
+public:
+
+  virtual ~IModInterface() {}
+
+  /**
+   * @return name of the mod
+   */
+  virtual QString name() const = 0;
+
+  /**
+   * @return absolute path to the mod to be used in file system operations
+   */
+  virtual QString absolutePath() const = 0;
+
+  /**
+   * @brief set/change the version of this mod
+   * @param version new version of the mod
+   */
+  virtual void setVersion(const VersionInfo &version) = 0;
+
+  /**
+   * @brief sets the installation file for this mod
+   * @param fileName archive file name
+   */
+  virtual void setInstallationFile(const QString &fileName) = 0;
+
+  /**
+   * @brief set/change the latest known version of this mod
+   * @param version newest known version of the mod
+   */
+  virtual void setNewestVersion(const VersionInfo &version) = 0;
+
+  /**
+   * @brief set endorsement state of the mod
+   * @param endorsed new endorsement state
+   */
+  virtual void setIsEndorsed(bool endorsed) = 0;
+
+  /**
+   * @brief sets the mod id on nexus for this mod
+   * @param the new id to set
+   */
+  virtual void setNexusID(int nexusID) = 0;
+
+  /**
+   * @brief sets the category id from a nexus category id. Conversion to MO id happens internally
+   * @param categoryID the nexus category id
+   * @note if a mapping is not possible, the category is set to the default value
+   */
+  virtual void addNexusCategory(int categoryID) = 0;
+
+  /**
+   * @brief assign a category to the mod. If the named category doesn't exist it is created
+   * @param categoryName name of the new category
+   */
+  virtual void addCategory(const QString &categoryName) = 0;
+
+  /**
+   * @brief unassign a category from this mod.
+   * @param categoryName name of the category to be removed
+   * @return true if the category was removed successfully, false if no such category was assigned
+   */
+  virtual bool removeCategory(const QString &categoryName) = 0;
+
+  /**
+   * @return list of categories assigned to this mod
+   */
+  virtual QStringList categories() = 0;
+
+  /**
+   * @brief set the name of this mod
+   *
+   * set the name of this mod. This will also update the name of the
+   * directory that contains this mod
+   *
+   * @param name new name of the mod
+   * @return true on success, false if the new name can't be used (i.e. because the new
+   *         directory name wouldn't be valid)
+   **/
+  virtual bool setName(const QString &name) = 0;
+
+  /**
+   * @brief delete the mod from the disc. This does not update the global ModInfo structure or indices
+   * @return true on success
+   */
+  virtual bool remove() = 0;
+
+};
+
+
+} // namespace MOBase
+
+#endif // IMODINTERFACE_H