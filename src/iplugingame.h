<<<<<<< HEAD
#ifndef IPLUGINGAME_H
#define IPLUGINGAME_H

#include "executableinfo.h"
#include "iplugin.h"
#include "isavegame.h"

class QIcon;
class QUrl;
class QString;

#include <any>
#include <cstdint>
#include <memory>
#include <typeindex>
#include <unordered_map>
#include <vector>

namespace MOBase
{

// Game plugins can be loaded without an IOrganizer being available, in which
// case detectGame() is called, but not init().
//
// These functions may be called before init() (after detectGame()):
//   - gameName()
//   - isInstalled()
//   - gameIcon()
//   - gameDirectory()
//   - dataDirectory()
//   - gameVariants()
//   - looksValid()
//   - see IPlugin::init() for more
//
//
class IPluginGame : public QObject, public IPlugin
{
  Q_INTERFACES(IPlugin)

public:
  enum class LoadOrderMechanism
  {
    FileTime,
    PluginsTxt
  };

  enum class SortMechanism
  {
    NONE,
    MLOX,
    BOSS,
    LOOT
  };

  enum ProfileSetting
  {
    MODS            = 0x01,
    CONFIGURATION   = 0x02,
    SAVEGAMES       = 0x04,
    PREFER_DEFAULTS = 0x08
  };

  Q_DECLARE_FLAGS(ProfileSettings, ProfileSetting)

public:
  // Game plugin should not have requirements:
  std::vector<std::shared_ptr<const IPluginRequirement>>
  requirements() const final override
  {
    return {};
  }

  // Game plugin can not be disabled
  bool enabledByDefault() const final override { return true; }

  /**
   * this function may be called before init()
   *
   * @return name of the game
   */
  virtual QString gameName() const = 0;

  template <typename T>
  T* feature() const
  {
    auto list = featureList();
    auto iter = list.find(typeid(T));
    if (iter != list.end()) {
      try {
        return std::any_cast<T*>(iter->second);
      } catch (const std::bad_any_cast&) {
        // don't use log::error() here so log.h and fmt aren't pulled into
        // plugins
        qCritical("failed to retrieve feature type %s (got %s)", typeid(T).name(),
                  typeid(iter->second).name());
        return nullptr;
      }
    } else {
      return nullptr;
    }
  }

  /**
   * @brief Detect the game.
   *
   * This method is the first method called for game plugins (before init()). The
   * following methods can be called after detectGame() but before init():
   * - gameName()
   * - isInstalled()
   * - gameIcon()
   * - gameDirectory()
   * - dataDirectory()
   * - gameVariants()
   * - looksValid()
   * - see IPlugin::init() for more
   */
  virtual void detectGame() = 0;

  /**
   * @brief initialize a profile for this game
   * @param directory the directory where the profile is to be initialized
   * @param settings parameters for how the profile should be initialized
   * @note the MO app does not yet support virtualizing only specific aspects but
   * plugins should be written with this future functionality in mind
   * @note this function will be used to initially create a profile, potentially to
   * repair it or upgrade/downgrade it so the implementations have to gracefully handle
   * the case that the directory already contains files!
   */
  virtual void initializeProfile(const QDir& directory,
                                 ProfileSettings settings) const = 0;

  /**
   * @brief List save games in the specified folder.
   *
   * @param folder The folder containing the saves.
   *
   * @return the list of saves in the specified folder.
   */
  /**
   * @return file extension of save games for this game
   */
  virtual std::vector<std::shared_ptr<const ISaveGame>>
  listSaves(QDir folder) const = 0;

  /**
   * this function may be called before init()
   *
   * @return true if this game has been discovered as installed, false otherwise
   */
  virtual bool isInstalled() const = 0;

  /**
   * this function may be called before init()
   *
   * @return an icon for this game
   */
  virtual QIcon gameIcon() const = 0;

  /**
   * this function may be called before init()
   *
   * @return directory to the game installation
   */
  virtual QDir gameDirectory() const = 0;

  /**
   * this function may be called before init()
   *
   * @return directory where the game expects to find its data files
   */
  virtual QDir dataDirectory() const = 0;

  /**
   * @brief set the path to the managed game
   * @param path to the game
   * @note this will be called by by MO to set the concrete path of the game. This is
   * particularly relevant if the path wasn't auto-detected but had to be set manually
   * by the user
   */
  virtual void setGamePath(const QString& path) = 0;

  /**
   * @return directory of the documents folder where configuration files and such for
   * this game reside
   */
  virtual QDir documentsDirectory() const = 0;

  /**
   * @return path to where save games are stored.
   */
  virtual QDir savesDirectory() const = 0;

  /**
   * @return list of automatically discovered executables of the game itself and tools
   * surrounding it
   */
  virtual QList<ExecutableInfo> executables() const = 0;

  /**
   * @brief Get the default list of libraries that can be force loaded with executables
   */
  virtual QList<ExecutableForcedLoadSetting> executableForcedLoads() const = 0;

  /**
   * @return steam app id for this game. Should be empty for games not available on
   * steam
   * @note if a game is available in multiple versions those might have different app
   * ids. the plugin should try to return the right one
   */
  virtual QString steamAPPId() const = 0;

  /**
   * @return list of plugins that are part of the game and not considered optional
   */
  virtual QStringList primaryPlugins() const = 0;

  /**
   * this function may be called before init()
   *
   * @return list of game variants
   * @note if there are multiple variants of a game (and the variants make a difference
   * to the plugin) like a regular one and a GOTY-edition the plugin can return a list
   * of them and the user gets to chose which one he owns.
   */
  virtual QStringList gameVariants() const = 0;

  /**
   * @brief if there are multiple game variants (returned by gameVariants) this will get
   * called on start with the user-selected game edition
   * @param variant the game edition selected by the user
   */
  virtual void setGameVariant(const QString& variant) = 0;

  /**
   * @brief Get the name of the executable that gets run
   */
  virtual QString binaryName() const = 0;

  /**
   * @brief Get the 'short' name of the game
   *
   * the short name of the game is used for - save ames, registry entries and
   * nexus mod pages as far as I can see.
   */
  virtual QString gameShortName() const = 0;

  /**
   * @brief Get any primary alternative 'short' name for the game
   *
   * this is used to determine if a Nexus (or other) download source should be
   * considered a 'primary' source for the game so that it isn't flagged as an
   * alternative source
   */
  virtual QStringList primarySources() const = 0;

  /**
   * @brief Get any valid 'short' name for the game
   *
   * this is used to determine if a Nexus download is valid for the current game
   * not all game variants have their own nexus pages and others can handle downloads
   * from other nexus game pages and should be allowed
   *
   * the short name should be considered the primary handler for a directly supported
   * game for puroses of auto-launching an instance
   */
  virtual QStringList validShortNames() const = 0;

  /**
   * @brief Get the 'short' name of the game
   *
   * the short name of the game is used for - save ames, registry entries and
   * nexus mod pages as far as I can see.
   */
  virtual QString gameNexusName() const = 0;

  /**
   * @brief Get the list of .ini files this game uses
   *
   * @note It is important that the 'main' .ini file comes first in this list
   */
  virtual QStringList iniFiles() const = 0;

  /**
   * @brief Get a list of esp/esm files that are part of known dlcs
   */
  virtual QStringList DLCPlugins() const = 0;

  /**
   * @brief Get the current list of active Creation Club plugins
   */
  virtual QStringList CCPlugins() const = 0;

  /*
   * @brief determine the load order mechanism used by this game.
   *
   * @note this may throw an exception if the mechanism can't be determined
   */
  virtual LoadOrderMechanism loadOrderMechanism() const = 0;

  /**
   * @brief determine the sorting mech
   */
  virtual SortMechanism sortMechanism() const = 0;

  /**
   * @brief Get the Nexus ID of Mod Organizer
   */
  virtual int nexusModOrganizerID() const = 0;

  /**
   * @brief Get the Nexus Game ID
   */
  virtual int nexusGameID() const = 0;

  /**
   * this function may be called before init()
   *
   * @brief See if the supplied directory looks like a valid game
   */
  virtual bool looksValid(QDir const&) const = 0;

  /**
   * @brief Get version of program
   */
  virtual QString gameVersion() const = 0;

  /**
   * @brief Get the name of the game launcher
   */
  virtual QString getLauncherName() const = 0;

  /**
   * @brief Get a URL for the support page for the game
   */
  virtual QString getSupportURL() const { return ""; }

protected:
  virtual std::map<std::type_index, std::any> featureList() const = 0;
};

Q_DECLARE_OPERATORS_FOR_FLAGS(IPluginGame::ProfileSettings)

}  // namespace MOBase

Q_DECLARE_INTERFACE(MOBase::IPluginGame, "com.tannin.ModOrganizer.PluginGame/2.0")
Q_DECLARE_METATYPE(MOBase::IPluginGame const*)

#endif  // IPLUGINGAME_H
=======
#ifndef IPLUGINGAME_H
#define IPLUGINGAME_H


#include "iplugin.h"
#include "isavegame.h"
#include "executableinfo.h"

class QIcon;
class QUrl;
class QString;

#include <any>
#include <cstdint>
#include <typeindex>
#include <unordered_map>
#include <memory>
#include <vector>

namespace MOBase {

// Game plugins can be loaded without an IOrganizer being available, in which
// case detectGame() is called, but not init().
//
// These functions may be called before init() (after detectGame()):
//   - gameName()
//   - isInstalled()
//   - gameIcon()
//   - gameDirectory()
//   - dataDirectory()
//   - gameVariants()
//   - looksValid()
//   - see IPlugin::init() for more
//
//
class IPluginGame : public QObject, public IPlugin
{
  Q_INTERFACES(IPlugin)

public:
  enum class LoadOrderMechanism {
    FileTime,
    PluginsTxt
  };

  enum class SortMechanism {
    NONE,
    MLOX,
    BOSS,
    LOOT
  };

  enum ProfileSetting {
    MODS            = 0x01,
    CONFIGURATION   = 0x02,
    SAVEGAMES       = 0x04,
    PREFER_DEFAULTS = 0x08
  };

  Q_DECLARE_FLAGS(ProfileSettings, ProfileSetting)

public:

  // Game plugin should not have requirements:
  std::vector<std::shared_ptr<const IPluginRequirement>> requirements() const final override { return {}; }

  // Game plugin can not be disabled
  bool enabledByDefault() const final override { return true; }

  /**
   * this function may be called before init()
   *
   * @return name of the game
   */
  virtual QString gameName() const = 0;

  template <typename T>
  T *feature() const {
    auto list = featureList();
    auto iter = list.find(typeid(T));
    if (iter != list.end()) {
      try {
        return std::any_cast<T*>(iter->second);
      } catch (const std::bad_any_cast&) {
        // don't use log::error() here so log.h and fmt aren't pulled into
        // plugins
        qCritical(
          "failed to retrieve feature type %s (got %s)",
          typeid(T).name(), typeid(iter->second).name());
        return nullptr;
      }
    } else {
      return nullptr;
    }
  }

  /**
   * @brief Detect the game.
   *
   * This method is the first method called for game plugins (before init()). The
   * following methods can be called after detectGame() but before init():
   * - gameName()
   * - isInstalled()
   * - gameIcon()
   * - gameDirectory()
   * - dataDirectory()
   * - gameVariants()
   * - looksValid()
   * - see IPlugin::init() for more
   */
  virtual void detectGame() = 0;

  /**
   * @brief initialize a profile for this game
   * @param directory the directory where the profile is to be initialized
   * @param settings parameters for how the profile should be initialized
   * @note the MO app does not yet support virtualizing only specific aspects but plugins should be written with this future functionality in mind
   * @note this function will be used to initially create a profile, potentially to repair it or upgrade/downgrade it so the implementations
   *       have to gracefully handle the case that the directory already contains files!
   */
  virtual void initializeProfile(const QDir &directory, ProfileSettings settings) const = 0;

  /**
   * @brief List save games in the specified folder.
   *
   * @param folder The folder containing the saves.
   *
   * @return the list of saves in the specified folder.
   */
  /**
   * @return file extension of save games for this game
   */
  virtual std::vector<std::shared_ptr<const ISaveGame>> listSaves(QDir folder) const = 0;

  /**
   * this function may be called before init()
   *
   * @return true if this game has been discovered as installed, false otherwise
   */
  virtual bool isInstalled() const = 0;

  /**
   * this function may be called before init()
   *
   * @return an icon for this game
   */
  virtual QIcon gameIcon() const = 0;

  /**
   * this function may be called before init()
   *
   * @return directory to the game installation
   */
  virtual QDir gameDirectory() const = 0;

  /**
   * this function may be called before init()
   *
   * @return directory where the game expects to find its data files
   */
  virtual QDir dataDirectory() const = 0;

  /**
   * this function may be called before init()
   *
   * @return directories where we may find data files outside the main location
   */
  virtual QMap<QString, QDir> secondaryDataDirectories() const = 0;

  /**
   * @brief set the path to the managed game
   * @param path to the game
   * @note this will be called by by MO to set the concrete path of the game. This is particularly
   *       relevant if the path wasn't auto-detected but had to be set manually by the user
   */
  virtual void setGamePath(const QString &path) = 0;

  /**
   * @return directory of the documents folder where configuration files and such for this game reside
   */
  virtual QDir documentsDirectory() const = 0;

  /**
   * @return path to where save games are stored.
   */
  virtual QDir savesDirectory() const = 0;

  /**
   * @return list of automatically discovered executables of the game itself and tools surrounding it
   */
  virtual QList<ExecutableInfo> executables() const = 0;

  /**
   * @brief Get the default list of libraries that can be force loaded with executables
   */
  virtual QList<ExecutableForcedLoadSetting> executableForcedLoads() const = 0;

  /**
   * @return steam app id for this game. Should be empty for games not available on steam
   * @note if a game is available in multiple versions those might have different app ids.
   *       the plugin should try to return the right one
   */
  virtual QString steamAPPId() const = 0;

  /**
   * @return list of plugins that are part of the game and not considered optional
   */
  virtual QStringList primaryPlugins() const = 0;

  /**
   * this function may be called before init()
   *
   * @return list of game variants
   * @note if there are multiple variants of a game (and the variants make a difference to the
   *       plugin) like a regular one and a GOTY-edition the plugin can return a list of them and
   *       the user gets to chose which one he owns.
   */
  virtual QStringList gameVariants() const = 0;

  /**
   * @brief if there are multiple game variants (returned by gameVariants) this will get called
   *        on start with the user-selected game edition
   * @param variant the game edition selected by the user
   */
  virtual void setGameVariant(const QString &variant) = 0;

  /**
   * @brief Get the name of the executable that gets run
   */
  virtual QString binaryName() const = 0;

  /**
   * @brief Get the 'short' name of the game
   *
   * the short name of the game is used for - save ames, registry entries and
   * nexus mod pages as far as I can see.
   */
  virtual QString gameShortName() const = 0;

  /**
   * @brief Get any primary alternative 'short' name for the game
   *
   * this is used to determine if a Nexus (or other) download source should be considered
   * a 'primary' source for the game so that it isn't flagged as an alternative source
   */
  virtual QStringList primarySources() const = 0;

  /**
   * @brief Get any valid 'short' name for the game
   *
   * this is used to determine if a Nexus download is valid for the current game
   * not all game variants have their own nexus pages and others can handle downloads
   * from other nexus game pages and should be allowed
   *
   * the short name should be considered the primary handler for a directly supported game
   * for puroses of auto-launching an instance
   */
  virtual QStringList validShortNames() const = 0;

   /**
   * @brief Get the 'short' name of the game
   *
   * the short name of the game is used for - save ames, registry entries and
   * nexus mod pages as far as I can see.
   */
  virtual QString gameNexusName() const = 0;

  /**
   * @brief Get the list of .ini files this game uses
   *
   * @note It is important that the 'main' .ini file comes first in this list
   */
  virtual QStringList iniFiles() const = 0;

  /**
   * @brief Get a list of esp/esm files that are part of known dlcs
   */
  virtual QStringList DLCPlugins() const = 0;

  /**
   * @brief Get the current list of active Creation Club plugins
   */
  virtual QStringList CCPlugins() const = 0;

  /*
   * @brief determine the load order mechanism used by this game.
   *
   * @note this may throw an exception if the mechanism can't be determined
   */
  virtual LoadOrderMechanism loadOrderMechanism() const = 0;

  /**
   * @brief determine the sorting mech
   */
  virtual SortMechanism sortMechanism() const = 0;

  /**
   * @brief Get the Nexus ID of Mod Organizer
   */
  virtual int nexusModOrganizerID() const = 0;

  /**
   * @brief Get the Nexus Game ID
   */
  virtual int nexusGameID() const = 0;

  /**
   * this function may be called before init()
   *
   * @brief See if the supplied directory looks like a valid game
   */
  virtual bool looksValid(QDir const &) const = 0;

  /**
   * @brief Get version of program
   */
  virtual QString gameVersion() const = 0;

  /**
   * @brief Get the name of the game launcher
   */
  virtual QString getLauncherName() const = 0;

  /**
   * @brief Get a URL for the support page for the game
   */
  virtual QString getSupportURL() const { return ""; }

protected:

  virtual std::map<std::type_index, std::any> featureList() const = 0;

};

Q_DECLARE_OPERATORS_FOR_FLAGS(IPluginGame::ProfileSettings)

} // namespace MOBase

Q_DECLARE_INTERFACE(MOBase::IPluginGame, "com.tannin.ModOrganizer.PluginGame/2.0")
Q_DECLARE_METATYPE(MOBase::IPluginGame const *)

#endif // IPLUGINGAME_H
>>>>>>> 79a6a185
<|MERGE_RESOLUTION|>--- conflicted
+++ resolved
@@ -1,4 +1,3 @@
-<<<<<<< HEAD
 #ifndef IPLUGINGAME_H
 #define IPLUGINGAME_H
 
@@ -172,6 +171,13 @@
   virtual QDir dataDirectory() const = 0;
 
   /**
+   * this function may be called before init()
+   *
+   * @return directories where we may find data files outside the main location
+   */
+  virtual QMap<QString, QDir> secondaryDataDirectories() const = 0;
+
+  /**
    * @brief set the path to the managed game
    * @param path to the game
    * @note this will be called by by MO to set the concrete path of the game. This is
@@ -346,348 +352,4 @@
 Q_DECLARE_INTERFACE(MOBase::IPluginGame, "com.tannin.ModOrganizer.PluginGame/2.0")
 Q_DECLARE_METATYPE(MOBase::IPluginGame const*)
 
-#endif  // IPLUGINGAME_H
-=======
-#ifndef IPLUGINGAME_H
-#define IPLUGINGAME_H
-
-
-#include "iplugin.h"
-#include "isavegame.h"
-#include "executableinfo.h"
-
-class QIcon;
-class QUrl;
-class QString;
-
-#include <any>
-#include <cstdint>
-#include <typeindex>
-#include <unordered_map>
-#include <memory>
-#include <vector>
-
-namespace MOBase {
-
-// Game plugins can be loaded without an IOrganizer being available, in which
-// case detectGame() is called, but not init().
-//
-// These functions may be called before init() (after detectGame()):
-//   - gameName()
-//   - isInstalled()
-//   - gameIcon()
-//   - gameDirectory()
-//   - dataDirectory()
-//   - gameVariants()
-//   - looksValid()
-//   - see IPlugin::init() for more
-//
-//
-class IPluginGame : public QObject, public IPlugin
-{
-  Q_INTERFACES(IPlugin)
-
-public:
-  enum class LoadOrderMechanism {
-    FileTime,
-    PluginsTxt
-  };
-
-  enum class SortMechanism {
-    NONE,
-    MLOX,
-    BOSS,
-    LOOT
-  };
-
-  enum ProfileSetting {
-    MODS            = 0x01,
-    CONFIGURATION   = 0x02,
-    SAVEGAMES       = 0x04,
-    PREFER_DEFAULTS = 0x08
-  };
-
-  Q_DECLARE_FLAGS(ProfileSettings, ProfileSetting)
-
-public:
-
-  // Game plugin should not have requirements:
-  std::vector<std::shared_ptr<const IPluginRequirement>> requirements() const final override { return {}; }
-
-  // Game plugin can not be disabled
-  bool enabledByDefault() const final override { return true; }
-
-  /**
-   * this function may be called before init()
-   *
-   * @return name of the game
-   */
-  virtual QString gameName() const = 0;
-
-  template <typename T>
-  T *feature() const {
-    auto list = featureList();
-    auto iter = list.find(typeid(T));
-    if (iter != list.end()) {
-      try {
-        return std::any_cast<T*>(iter->second);
-      } catch (const std::bad_any_cast&) {
-        // don't use log::error() here so log.h and fmt aren't pulled into
-        // plugins
-        qCritical(
-          "failed to retrieve feature type %s (got %s)",
-          typeid(T).name(), typeid(iter->second).name());
-        return nullptr;
-      }
-    } else {
-      return nullptr;
-    }
-  }
-
-  /**
-   * @brief Detect the game.
-   *
-   * This method is the first method called for game plugins (before init()). The
-   * following methods can be called after detectGame() but before init():
-   * - gameName()
-   * - isInstalled()
-   * - gameIcon()
-   * - gameDirectory()
-   * - dataDirectory()
-   * - gameVariants()
-   * - looksValid()
-   * - see IPlugin::init() for more
-   */
-  virtual void detectGame() = 0;
-
-  /**
-   * @brief initialize a profile for this game
-   * @param directory the directory where the profile is to be initialized
-   * @param settings parameters for how the profile should be initialized
-   * @note the MO app does not yet support virtualizing only specific aspects but plugins should be written with this future functionality in mind
-   * @note this function will be used to initially create a profile, potentially to repair it or upgrade/downgrade it so the implementations
-   *       have to gracefully handle the case that the directory already contains files!
-   */
-  virtual void initializeProfile(const QDir &directory, ProfileSettings settings) const = 0;
-
-  /**
-   * @brief List save games in the specified folder.
-   *
-   * @param folder The folder containing the saves.
-   *
-   * @return the list of saves in the specified folder.
-   */
-  /**
-   * @return file extension of save games for this game
-   */
-  virtual std::vector<std::shared_ptr<const ISaveGame>> listSaves(QDir folder) const = 0;
-
-  /**
-   * this function may be called before init()
-   *
-   * @return true if this game has been discovered as installed, false otherwise
-   */
-  virtual bool isInstalled() const = 0;
-
-  /**
-   * this function may be called before init()
-   *
-   * @return an icon for this game
-   */
-  virtual QIcon gameIcon() const = 0;
-
-  /**
-   * this function may be called before init()
-   *
-   * @return directory to the game installation
-   */
-  virtual QDir gameDirectory() const = 0;
-
-  /**
-   * this function may be called before init()
-   *
-   * @return directory where the game expects to find its data files
-   */
-  virtual QDir dataDirectory() const = 0;
-
-  /**
-   * this function may be called before init()
-   *
-   * @return directories where we may find data files outside the main location
-   */
-  virtual QMap<QString, QDir> secondaryDataDirectories() const = 0;
-
-  /**
-   * @brief set the path to the managed game
-   * @param path to the game
-   * @note this will be called by by MO to set the concrete path of the game. This is particularly
-   *       relevant if the path wasn't auto-detected but had to be set manually by the user
-   */
-  virtual void setGamePath(const QString &path) = 0;
-
-  /**
-   * @return directory of the documents folder where configuration files and such for this game reside
-   */
-  virtual QDir documentsDirectory() const = 0;
-
-  /**
-   * @return path to where save games are stored.
-   */
-  virtual QDir savesDirectory() const = 0;
-
-  /**
-   * @return list of automatically discovered executables of the game itself and tools surrounding it
-   */
-  virtual QList<ExecutableInfo> executables() const = 0;
-
-  /**
-   * @brief Get the default list of libraries that can be force loaded with executables
-   */
-  virtual QList<ExecutableForcedLoadSetting> executableForcedLoads() const = 0;
-
-  /**
-   * @return steam app id for this game. Should be empty for games not available on steam
-   * @note if a game is available in multiple versions those might have different app ids.
-   *       the plugin should try to return the right one
-   */
-  virtual QString steamAPPId() const = 0;
-
-  /**
-   * @return list of plugins that are part of the game and not considered optional
-   */
-  virtual QStringList primaryPlugins() const = 0;
-
-  /**
-   * this function may be called before init()
-   *
-   * @return list of game variants
-   * @note if there are multiple variants of a game (and the variants make a difference to the
-   *       plugin) like a regular one and a GOTY-edition the plugin can return a list of them and
-   *       the user gets to chose which one he owns.
-   */
-  virtual QStringList gameVariants() const = 0;
-
-  /**
-   * @brief if there are multiple game variants (returned by gameVariants) this will get called
-   *        on start with the user-selected game edition
-   * @param variant the game edition selected by the user
-   */
-  virtual void setGameVariant(const QString &variant) = 0;
-
-  /**
-   * @brief Get the name of the executable that gets run
-   */
-  virtual QString binaryName() const = 0;
-
-  /**
-   * @brief Get the 'short' name of the game
-   *
-   * the short name of the game is used for - save ames, registry entries and
-   * nexus mod pages as far as I can see.
-   */
-  virtual QString gameShortName() const = 0;
-
-  /**
-   * @brief Get any primary alternative 'short' name for the game
-   *
-   * this is used to determine if a Nexus (or other) download source should be considered
-   * a 'primary' source for the game so that it isn't flagged as an alternative source
-   */
-  virtual QStringList primarySources() const = 0;
-
-  /**
-   * @brief Get any valid 'short' name for the game
-   *
-   * this is used to determine if a Nexus download is valid for the current game
-   * not all game variants have their own nexus pages and others can handle downloads
-   * from other nexus game pages and should be allowed
-   *
-   * the short name should be considered the primary handler for a directly supported game
-   * for puroses of auto-launching an instance
-   */
-  virtual QStringList validShortNames() const = 0;
-
-   /**
-   * @brief Get the 'short' name of the game
-   *
-   * the short name of the game is used for - save ames, registry entries and
-   * nexus mod pages as far as I can see.
-   */
-  virtual QString gameNexusName() const = 0;
-
-  /**
-   * @brief Get the list of .ini files this game uses
-   *
-   * @note It is important that the 'main' .ini file comes first in this list
-   */
-  virtual QStringList iniFiles() const = 0;
-
-  /**
-   * @brief Get a list of esp/esm files that are part of known dlcs
-   */
-  virtual QStringList DLCPlugins() const = 0;
-
-  /**
-   * @brief Get the current list of active Creation Club plugins
-   */
-  virtual QStringList CCPlugins() const = 0;
-
-  /*
-   * @brief determine the load order mechanism used by this game.
-   *
-   * @note this may throw an exception if the mechanism can't be determined
-   */
-  virtual LoadOrderMechanism loadOrderMechanism() const = 0;
-
-  /**
-   * @brief determine the sorting mech
-   */
-  virtual SortMechanism sortMechanism() const = 0;
-
-  /**
-   * @brief Get the Nexus ID of Mod Organizer
-   */
-  virtual int nexusModOrganizerID() const = 0;
-
-  /**
-   * @brief Get the Nexus Game ID
-   */
-  virtual int nexusGameID() const = 0;
-
-  /**
-   * this function may be called before init()
-   *
-   * @brief See if the supplied directory looks like a valid game
-   */
-  virtual bool looksValid(QDir const &) const = 0;
-
-  /**
-   * @brief Get version of program
-   */
-  virtual QString gameVersion() const = 0;
-
-  /**
-   * @brief Get the name of the game launcher
-   */
-  virtual QString getLauncherName() const = 0;
-
-  /**
-   * @brief Get a URL for the support page for the game
-   */
-  virtual QString getSupportURL() const { return ""; }
-
-protected:
-
-  virtual std::map<std::type_index, std::any> featureList() const = 0;
-
-};
-
-Q_DECLARE_OPERATORS_FOR_FLAGS(IPluginGame::ProfileSettings)
-
-} // namespace MOBase
-
-Q_DECLARE_INTERFACE(MOBase::IPluginGame, "com.tannin.ModOrganizer.PluginGame/2.0")
-Q_DECLARE_METATYPE(MOBase::IPluginGame const *)
-
-#endif // IPLUGINGAME_H
->>>>>>> 79a6a185
+#endif  // IPLUGINGAME_H