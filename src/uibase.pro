#-------------------------------------------------
#
# Project created by QtCreator 2012-10-31T12:47:48
#
#-------------------------------------------------

TARGET = uibase
TEMPLATE = lib

DEFINES += UIBASE_LIBRARY _WINDLL
#CONFIG += staticlib
CONFIG += dll

contains(QT_VERSION, "^5.*") {
	QT += widgets qml quick script
} else {
	QT += declarative script
}

SOURCES += \
    utility.cpp \
    textviewer.cpp \
    finddialog.cpp \
    report.cpp \
    versioninfo.cpp \
    lineeditclear.cpp \
    mytree.cpp \
    installationtester.cpp \
    tutorialmanager.cpp \
    tutorialcontrol.cpp \
    tutorabledialog.cpp \
    scopeguard.cpp \
    pluginsetting.cpp \
    diagnosisreport.cpp \
    directorytree.cpp \
    iplugininstaller.cpp \
		guessedvalue.cpp \
    json.cpp \
    imodrepositorybridge.cpp \
    nxmurl.cpp \
<<<<<<< HEAD
    taskprogressmanager.cpp \
    questionboxmemory.cpp \
		sortabletreewidget.cpp
=======
    modrepositoryfileinfo.cpp
>>>>>>> e02ea55e

HEADERS +=\
    utility.h \
    textviewer.h \
    finddialog.h \
    report.h \
    iplugin.h \
    versioninfo.h \
    imoinfo.h \
    iplugintool.h \
    imodinterface.h \
    lineeditclear.h \
    dllimport.h \
    iplugininstaller.h \
    directorytree.h \
    mytree.h \
    iplugininstallersimple.h \
    iplugininstallercustom.h \
    installationtester.h \
    tutorialmanager.h \
    tutorialcontrol.h \
    tutorabledialog.h \
    iinstallationmanager.h \
    igameinfo.h \
    scopeguard.h \
    pluginsetting.h \
    iplugindiagnose.h \
    diagnosisreport.h \
    guessedvalue.h \
    ipluginproxy.h \
    json.h \
    imodrepositorybridge.h \
    idownloadmanager.h \
    nxmurl.h \
<<<<<<< HEAD
    taskprogressmanager.h \
    ipluginlist.h \
    ipluginlist.h \
    questionboxmemory.h \
    sortabletreewidget.h \
		imodlist.h \
    ipluginpreview.h
=======
    ipluginmodpage.h \
    modrepositoryfileinfo.h
>>>>>>> e02ea55e

FORMS += \
    textviewer.ui \
    finddialog.ui \
    questionboxmemory.ui


CONFIG(debug, debug|release) {
	OUTDIR = $$OUT_PWD/debug
	DSTDIR = $$PWD/../../outputd
} else {
	OUTDIR = $$OUT_PWD/release
	DSTDIR = $$PWD/../../output

  QMAKE_CXXFLAGS += /Zi /GL
  QMAKE_LFLAGS += /LTCG /LARGEADDRESSAWARE /OPT:REF /OPT:ICF
}

OUTDIR ~= s,/,$$QMAKE_DIR_SEP,g
DSTDIR ~= s,/,$$QMAKE_DIR_SEP,g

INCLUDEPATH += "$(BOOSTPATH)"

LIBS += -luser32 -lshell32 -lole32

QMAKE_POST_LINK += xcopy /y /s /I $$quote($$OUTDIR\\uibase.dll*) $$quote($$DSTDIR) $$escape_expand(\\n)
<|MERGE_RESOLUTION|>--- conflicted
+++ resolved
@@ -1,119 +1,112 @@
-#-------------------------------------------------
-#
-# Project created by QtCreator 2012-10-31T12:47:48
-#
-#-------------------------------------------------
-
-TARGET = uibase
-TEMPLATE = lib
-
-DEFINES += UIBASE_LIBRARY _WINDLL
-#CONFIG += staticlib
-CONFIG += dll
-
-contains(QT_VERSION, "^5.*") {
-	QT += widgets qml quick script
-} else {
-	QT += declarative script
-}
-
-SOURCES += \
-    utility.cpp \
-    textviewer.cpp \
-    finddialog.cpp \
-    report.cpp \
-    versioninfo.cpp \
-    lineeditclear.cpp \
-    mytree.cpp \
-    installationtester.cpp \
-    tutorialmanager.cpp \
-    tutorialcontrol.cpp \
-    tutorabledialog.cpp \
-    scopeguard.cpp \
-    pluginsetting.cpp \
-    diagnosisreport.cpp \
-    directorytree.cpp \
-    iplugininstaller.cpp \
-		guessedvalue.cpp \
-    json.cpp \
-    imodrepositorybridge.cpp \
-    nxmurl.cpp \
-<<<<<<< HEAD
-    taskprogressmanager.cpp \
-    questionboxmemory.cpp \
-		sortabletreewidget.cpp
-=======
-    modrepositoryfileinfo.cpp
->>>>>>> e02ea55e
-
-HEADERS +=\
-    utility.h \
-    textviewer.h \
-    finddialog.h \
-    report.h \
-    iplugin.h \
-    versioninfo.h \
-    imoinfo.h \
-    iplugintool.h \
-    imodinterface.h \
-    lineeditclear.h \
-    dllimport.h \
-    iplugininstaller.h \
-    directorytree.h \
-    mytree.h \
-    iplugininstallersimple.h \
-    iplugininstallercustom.h \
-    installationtester.h \
-    tutorialmanager.h \
-    tutorialcontrol.h \
-    tutorabledialog.h \
-    iinstallationmanager.h \
-    igameinfo.h \
-    scopeguard.h \
-    pluginsetting.h \
-    iplugindiagnose.h \
-    diagnosisreport.h \
-    guessedvalue.h \
-    ipluginproxy.h \
-    json.h \
-    imodrepositorybridge.h \
-    idownloadmanager.h \
-    nxmurl.h \
-<<<<<<< HEAD
-    taskprogressmanager.h \
-    ipluginlist.h \
-    ipluginlist.h \
-    questionboxmemory.h \
-    sortabletreewidget.h \
-		imodlist.h \
-    ipluginpreview.h
-=======
-    ipluginmodpage.h \
-    modrepositoryfileinfo.h
->>>>>>> e02ea55e
-
-FORMS += \
-    textviewer.ui \
-    finddialog.ui \
-    questionboxmemory.ui
-
-
-CONFIG(debug, debug|release) {
-	OUTDIR = $$OUT_PWD/debug
-	DSTDIR = $$PWD/../../outputd
-} else {
-	OUTDIR = $$OUT_PWD/release
-	DSTDIR = $$PWD/../../output
-
-  QMAKE_CXXFLAGS += /Zi /GL
-  QMAKE_LFLAGS += /LTCG /LARGEADDRESSAWARE /OPT:REF /OPT:ICF
-}
-
-OUTDIR ~= s,/,$$QMAKE_DIR_SEP,g
-DSTDIR ~= s,/,$$QMAKE_DIR_SEP,g
-
-INCLUDEPATH += "$(BOOSTPATH)"
-
-LIBS += -luser32 -lshell32 -lole32
-
-QMAKE_POST_LINK += xcopy /y /s /I $$quote($$OUTDIR\\uibase.dll*) $$quote($$DSTDIR) $$escape_expand(\\n)
+#-------------------------------------------------
+#
+# Project created by QtCreator 2012-10-31T12:47:48
+#
+#-------------------------------------------------
+
+TARGET = uibase
+TEMPLATE = lib
+
+DEFINES += UIBASE_LIBRARY _WINDLL
+#CONFIG += staticlib
+CONFIG += dll
+
+contains(QT_VERSION, "^5.*") {
+	QT += widgets qml quick script
+} else {
+	QT += declarative script
+}
+
+SOURCES += \
+    utility.cpp \
+    textviewer.cpp \
+    finddialog.cpp \
+    report.cpp \
+    versioninfo.cpp \
+    lineeditclear.cpp \
+    mytree.cpp \
+    installationtester.cpp \
+    tutorialmanager.cpp \
+    tutorialcontrol.cpp \
+    tutorabledialog.cpp \
+    scopeguard.cpp \
+    pluginsetting.cpp \
+    diagnosisreport.cpp \
+    directorytree.cpp \
+    iplugininstaller.cpp \
+		guessedvalue.cpp \
+    json.cpp \
+    imodrepositorybridge.cpp \
+    nxmurl.cpp \
+    taskprogressmanager.cpp \
+    questionboxmemory.cpp \
+    modrepositoryfileinfo.cpp \
+    sortabletreewidget.cpp
+
+HEADERS +=\
+    utility.h \
+    textviewer.h \
+    finddialog.h \
+    report.h \
+    iplugin.h \
+    versioninfo.h \
+    imoinfo.h \
+    iplugintool.h \
+    imodinterface.h \
+    lineeditclear.h \
+    dllimport.h \
+    iplugininstaller.h \
+    directorytree.h \
+    mytree.h \
+    iplugininstallersimple.h \
+    iplugininstallercustom.h \
+    installationtester.h \
+    tutorialmanager.h \
+    tutorialcontrol.h \
+    tutorabledialog.h \
+    iinstallationmanager.h \
+    igameinfo.h \
+    scopeguard.h \
+    pluginsetting.h \
+    iplugindiagnose.h \
+    diagnosisreport.h \
+    guessedvalue.h \
+    ipluginproxy.h \
+    json.h \
+    imodrepositorybridge.h \
+    idownloadmanager.h \
+    nxmurl.h \
+    taskprogressmanager.h \
+    ipluginlist.h \
+    ipluginmodpage.h \
+    questionboxmemory.h \
+    sortabletreewidget.h \
+    imodlist.h \
+    modrepositoryfileinfo.h \
+    ipluginpreview.h
+
+FORMS += \
+    textviewer.ui \
+    finddialog.ui \
+    questionboxmemory.ui
+
+
+CONFIG(debug, debug|release) {
+	OUTDIR = $$OUT_PWD/debug
+	DSTDIR = $$PWD/../../outputd
+} else {
+	OUTDIR = $$OUT_PWD/release
+	DSTDIR = $$PWD/../../output
+
+  QMAKE_CXXFLAGS += /Zi /GL
+  QMAKE_LFLAGS += /LTCG /LARGEADDRESSAWARE /OPT:REF /OPT:ICF
+}
+
+OUTDIR ~= s,/,$$QMAKE_DIR_SEP,g
+DSTDIR ~= s,/,$$QMAKE_DIR_SEP,g
+
+INCLUDEPATH += "$(BOOSTPATH)"
+
+LIBS += -luser32 -lshell32 -lole32
+
+QMAKE_POST_LINK += xcopy /y /s /I $$quote($$OUTDIR\\uibase.dll*) $$quote($$DSTDIR) $$escape_expand(\\n)